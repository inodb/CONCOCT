--- conflicted
+++ resolved
@@ -36,30 +36,7 @@
     return bic,c, gmm.converged_
 
 
-def main(args):
-    Output(args.basename,args)
-    composition,threshold_filter = composition_data(args.kmer_length,args.composition_file,args.limit_kmer_count)
-    cov,cov_range = coverage_data(args.coverage_file,args.coverage_file_column_names)
-    joined,pca,transform_filter = join_data(composition,cov,threshold_filter,args.limit_kmer_count,cov_range,args.split_pca)
-    cluster(joined,threshold_filter,args.limit_kmer_count,args.clusters,args.executions,args.iterations,transform_filter,args.max_n_processors,pca,args.pipe)
-
-<<<<<<< HEAD
-
-def cluster(joined,threshold_filter,threshold,clusters_range,inits,iters,transform_filter,max_n_processors,pca,pipe):
-    cv_type='full'
-    cluster_args = []
-    for c in clusters_range:
-        cluster_args.append((c,cv_type,inits,iters,transform_filter))
-    n_processes = min(multiprocessing.cpu_count(),max_n_processors)
-    pool = multiprocessing.Pool(processes=n_processes)
-    bics = pool.map(parallelized_cluster,cluster_args)
-
-    Output.write_bic(bics)
-
-    min_bic,optimal_c = min(bics,key=lambda x: x[0])
-    gmm = GMM(n_components=optimal_c,covariance_type=cv_type,n_init=inits,
-              n_iter=iters).fit(transform_filter)
-=======
+
 def cluster(comp_file, cov_file, kmer_len, threshold, 
             read_length, clusters_range, cov_range, 
             split_pca, inits, iters, outdir, pipe,
@@ -165,84 +142,8 @@
         results = max_n_processors.comm.gather(result, root=0)
         if max_n_processors.rank == 0:
             results = list(chain(*results))
->>>>>>> 11ad7133
     
     else:
-<<<<<<< HEAD
-        Output.write_cluster_variance(pca.inverse_transform(v),
-                                      threshold,1)
-        
-    pp = gmm.predict_proba(transform_filter)
-    Output.write_cluster_responsibilities(
-        pp,
-        threshold,c)
-
-def join_data(composition,cov,threshold_filter,threshold,cov_range,split_pca):
-    if split_pca:
-        raise NotImplementedError("Not implemented yet to run seperate PCA")
-    else:
-        joined = composition.join(
-            cov.ix[:,cov_range[0]:cov_range[1]],how="inner")
-        joined.ix[:,:] = scale(joined)
-        #PCA on the contigs that have kmer count greater than threshold
-        Output.write_original_data(joined[threshold_filter],threshold)
-        pca = PCA(n_components=0.9).fit(joined[threshold_filter])
-        transform_filter = pca.transform(joined[threshold_filter])
-        Output.write_pca(transform_filter,
-                         threshold,cov[threshold_filter].index)
-    return joined,pca,transform_filter
-
-def coverage_data(cov_file,cov_range):
-    #Coverage import, file has header and contig ids as index
-    #Assume datafile is in log coverage format with pseudo counts
-    cov = p.read_table(cov_file,header=0,index_col=0)
-    if cov_range is None:
-        cov_range = (cov.columns[0],cov.columns[-1])
-
-    ###TODO: Here we expect the data to be coverage not read counts. 
-    ###The commented section calculates log coverage from read counts.
-    ###log(q_ij) = log[(Y_ij + 1).R/L_i]) where L_i is the length of 
-    ###contig i and R is the read length.
-    ###cov.ix[:,cov_range[0]:cov_range[1]] = np.log((
-    ###       cov.ix[:,cov_range[0]:cov_range[1]]+1
-    ###       ).mul(read_length/cov.length))
-    cov.ix[:,cov_range[0]:cov_range[1]] = np.log((
-        cov.ix[:,cov_range[0]:cov_range[1]] + 0.01))
-
-    cov.ix[:,cov_range[0]:cov_range[1]] = scale(cov.ix[:,cov_range[0]:cov_range[1]])
-    return cov,cov_range
-
-def composition_data(kmer_len,comp_file,threshold):
-    #Composition
-    #Generate kmer dictionary
-    feature_mapping, nr_features = generate_feature_mapping(kmer_len)
-    #Count lines in composition file
-    count_re = re.compile("^>")
-    seq_count = 0
-    with open(comp_file) as fh:
-        for line in fh:
-            if re.match(count_re,line):
-                seq_count += 1
-
-    #Initialize with ones since we do pseudo count, we have i contigs as rows
-    #and j features as columns
-    composition = np.ones((seq_count,nr_features))
-    
-    
-    contigs_id = []
-    for i,seq in enumerate(SeqIO.parse(comp_file,"fasta")):
-        contigs_id.append(seq.id)
-        for kmer_tuple in window(seq.seq.tostring().upper(),kmer_len):
-            composition[i,feature_mapping["".join(kmer_tuple)]] += 1
-    composition = p.DataFrame(composition,index=contigs_id,dtype=float)
-    #Select contigs to cluster on
-    threshold_filter = composition.sum(axis=1) > threshold
-    
-    #log(p_ij) = log[(X_ij +1) / rowSum(X_ij+1)]
-    composition = np.log(composition.divide(composition.sum(axis=1),axis=0))
-    return composition,threshold_filter
-
-=======
         pool = multiprocessing.Pool(processes=max_n_processors.size)
         results = pool.map(parallelized_cluster,cluster_args)
     #Run this code if we are 
@@ -298,7 +199,6 @@
             pp,
             threshold,c)
         logging.info("CONCOCT Finished")
->>>>>>> 11ad7133
 
 def window(seq,n):
     els = tee(seq,n)
@@ -484,9 +384,6 @@
         
 if __name__=="__main__":
     args = arguments()
-<<<<<<< HEAD
-    results = main(args)
-=======
     if args.split_pca:
         cov = args.coverage_percentage_pca/100.0
         comp = args.composition_percentage_pca/100.0
@@ -511,5 +408,4 @@
                       pca_components,
                       args)
     if (args.max_n_processors.use_mpi and args.max_n_processors.rank==0) or not args.max_n_processors.use_mpi:
-        print >> sys.stderr, "CONCOCT Finished, the log shows how it went."
->>>>>>> 11ad7133
+        print >> sys.stderr, "CONCOCT Finished, the log shows how it went."