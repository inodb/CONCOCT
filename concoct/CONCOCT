--- conflicted
+++ resolved
@@ -25,7 +25,7 @@
     #Run GMM on the pca transform of contigs with kmer count greater
     #than threshold
     gmm = GMM(n_components=c, covariance_type=cv_type, n_init=inits,
-              n_iter=iters,random_state=1).fit(transform_filter)
+              n_iter=iters).fit(transform_filter)
     print >> sys.stderr, "Convergence for cluster number {0}: {1}".format(
         c,gmm.converged_)
     bic = gmm.bic(transform_filter)
@@ -111,7 +111,7 @@
 
     min_bic,optimal_c = min(bics,key=lambda x: x[0])
     gmm = GMM(n_components=optimal_c,covariance_type=cv_type,n_init=inits,
-              n_iter=iters,random_state=1).fit(transform_filter)
+              n_iter=iters).fit(transform_filter)
     
     joined["clustering"] = gmm.predict(pca.transform(joined))
     Output.write_clustering(joined,threshold_filter,threshold,c,pipe)
@@ -246,13 +246,10 @@
                               'printed to stdout. Useful for pipeline use'))
     parser.add_argument('-m','--max_n_processors',type=int,
                        help='Specify the maximum number of processors CONCOCT is allowed to use, if absent, all present processors will be used.')
-<<<<<<< HEAD
     parser.add_argument('-f','--force_seed',type=set_random_state, default=0,
                        help=('Specify an integer to use as seed for clustering'
                              'to make the process deterministic. Default is'
                              '0 which makes the process random.'))
-=======
->>>>>>> ce2c6b07
     return parser.parse_args()
 
         
