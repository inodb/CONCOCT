--- conflicted
+++ resolved
@@ -56,22 +56,12 @@
                 (100/contig_lengths),
                 axis='index')
 
-<<<<<<< HEAD
 	if normalize:
-            #Normalize per sample
+            #Normalize per sample first
 	    cov.ix[:,cov_range[0]:cov_range[1]] = \
 		_normalize_per_sample(cov.ix[:,cov_range[0]:cov_range[1]])
 
-            # Normalize per contig
-=======
-        if normalize:
-            # Normalize samples first
-            cov.ix[:,cov_range[0]:cov_range[1]] = \
-              cov.ix[:,cov_range[0]:cov_range[1]].divide(
-                 cov.ix[:,cov_range[0]:cov_range[1]].sum(axis=0),axis=1)
-
             # Normalize contigs next
->>>>>>> e569289a
             cov.ix[:,cov_range[0]:cov_range[1]] = \
 		_normalize_per_contig(cov.ix[:,cov_range[0]:cov_range[1]])
 
