# -*- coding: utf-8 -*-
"""
Created on Fri Jul 12 2013

@author: Johannes Alneberg
"""
import os
import sys
import logging

import pandas as p
import numpy as np


class Output(object):
    """
    Class to print out result information to their files
    """
    CONCOCT_PATH = None
    ARGS_FILE = None
    PCA_FILE_BASE = None
    PCA_COMPONENTS_FILE_BASE = None
    FLOAT_FORMAT = '%1.8e'

    @classmethod
    def __init__(self,basename,args):
        """
        Set output params and create output folders and bic.csv and args.txt
        """
        if os.path.isdir(basename):
            if basename[-1] == '/':
                self.CONCOCT_PATH = basename
            else:
                self.CONCOCT_PATH = basename + '/'
        elif basename[-1] == '/':
            basename_path = os.path.abspath(basename)
            os.mkdir(basename_path)
            self.CONCOCT_PATH = basename_path +'/'
        else:
            basename_path = os.path.abspath(basename)
            self.CONCOCT_PATH = basename+'_'

        self.ARGS_FILE = self.CONCOCT_PATH + "args.txt"
        self.ORIGINAL_FILE_BASE = self.CONCOCT_PATH + "original_data_gt{0}.csv"
        self.PCA_FILE_BASE = self.CONCOCT_PATH + \
            "PCA_transformed_data_gt{0}.csv"
        self.PCA_COMPONENTS_FILE_BASE = self.CONCOCT_PATH + \
            "PCA_components_data_gt{0}.csv"
        self.LOG_FILE_BASE = self.CONCOCT_PATH + 'log.txt'

        logging.basicConfig(
            filename=self.LOG_FILE_BASE,
            level=logging.INFO,
            filemode='w', # Overwrites old log file
            format='%(asctime)s:%(levelname)s:%(name)s:%(message)s'
            )

        logging.info("Results created at {0}".format(
            os.path.abspath(self.CONCOCT_PATH)))

        print >> sys.stderr, "Up and running. Check {0} for progress".format(
            os.path.abspath(self.LOG_FILE_BASE))
        #Write header to bic.csv
        with open(self.ARGS_FILE,"w+") as fh:
            print >> fh, args
    
    @classmethod
    def write_pca(self, transform, threshold, index, weights):
        transform_df = p.DataFrame(transform, index=index)
<<<<<<< HEAD
        transform_df['weights'] = p.Series(weights, index=transform_df.index)
=======
        # weights is already a pandas series with same index as transform_df
        transform_df['weights'] = weights
>>>>>>> 054be8d0
        transform_df.to_csv(
            self.PCA_FILE_BASE.format(threshold),
            float_format=self.FLOAT_FORMAT,
            index_label="contig_id"
            )
        logging.info('Wrote PCA transformed file.')

    
    @classmethod
    def write_pca_components(self, components, threshold):
        np.savetxt(
            self.PCA_COMPONENTS_FILE_BASE.format(threshold),
            components,
            fmt=self.FLOAT_FORMAT,
            delimiter=","
        )
        logging.info('Wrote PCA components file.')

    @classmethod
    def write_original_data(self,original,threshold):
        original.to_csv(self.ORIGINAL_FILE_BASE.format(threshold), float_format=self.FLOAT_FORMAT)
        logging.info('Wrote original filtered data file.')<|MERGE_RESOLUTION|>--- conflicted
+++ resolved
@@ -67,12 +67,8 @@
     @classmethod
     def write_pca(self, transform, threshold, index, weights):
         transform_df = p.DataFrame(transform, index=index)
-<<<<<<< HEAD
-        transform_df['weights'] = p.Series(weights, index=transform_df.index)
-=======
         # weights is already a pandas series with same index as transform_df
         transform_df['weights'] = weights
->>>>>>> 054be8d0
         transform_df.to_csv(
             self.PCA_FILE_BASE.format(threshold),
             float_format=self.FLOAT_FORMAT,
