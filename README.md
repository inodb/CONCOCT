--- conflicted
+++ resolved
@@ -91,19 +91,11 @@
 
 The following command will then download the image from the Docker image index, map the Data folder to the image and log you into the docker image.
 ```
-<<<<<<< HEAD
 sudo docker run -v /home/USER/Data:/opt/Data -i -t binnisb/concoct_0.2.3 bash
-=======
-sudo docker run -v /home/user/MyData:/opt/MyData -i -t binnisb/concoct_0.2.2 bash
->>>>>>> 36e06a0d
 ```
 To test concoct you can then do:
 ```
-<<<<<<< HEAD
 $ cd /opt/CONCOCT-0.2.3
-=======
-$ cd /opt/CONCOCT-0.2.2
->>>>>>> 36e06a0d
 $ nosetests
 ```
 Which should execute all tests without errors.
