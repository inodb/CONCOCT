--- conflicted
+++ resolved
@@ -343,7 +343,6 @@
         assert_true(not (first_time==second_time),
                     msg='clustering.csv did not change')
         assert_true(first_file == second_file,
-<<<<<<< HEAD
                     msg='Clustering outcomes were the same with the different seeds')
 
 
@@ -368,8 +367,6 @@
                     msg='clustering.csv did not change')
         assert_true(not (first_file == second_file),
                     msg='Clustering outcomes were the same with the different seeds')
-=======
-                    msg='Clustering outcomes were different with the same seeds')
 
     def test_log_coverage(self):
         self.run_command()
@@ -379,5 +376,4 @@
         # coverage 0.153531, contig length 10132
         true_pseudo_cov = -1.8115 
         calc_pseudo_cov = df.sample_1[0]
-        assert_almost_equal(true_pseudo_cov,calc_pseudo_cov,places=4)
->>>>>>> 249426ae
+        assert_almost_equal(true_pseudo_cov,calc_pseudo_cov,places=4)